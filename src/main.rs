--- conflicted
+++ resolved
@@ -133,7 +133,6 @@
             }
             let token =
                 AuthToken::from_str(&token).context("Wrong format for authentication token")?;
-<<<<<<< HEAD
             get_interactive(hash, opts, token, out).await?;
         }
         Commands::GetTicket { out, ticket } => {
@@ -148,90 +147,6 @@
                 peer_id: Some(peer),
             };
             get_interactive(hash, opts, token, out).await?;
-=======
-
-            out_writer.println(format!("{} Connecting ...", style("[1/3]").bold().dim()));
-
-            let pb = ProgressBar::hidden();
-            let stream = get::run(hash, token, opts);
-            tokio::pin!(stream);
-            while let Some(event) = stream.next().await {
-                trace!("client event: {:?}", event);
-                match event? {
-                    get::Event::Connected => {
-                        out_writer
-                            .println(format!("{} Requesting ...", style("[2/3]").bold().dim()));
-                    }
-                    get::Event::ReceivedCollection(collection) => {
-                        let name = collection.name();
-                        let total_entries = collection.total_entries();
-                        let size = collection.total_blobs_size();
-                        out_writer.println(format!(
-                            "{} Downloading {name}...",
-                            style("[3/3]").bold().dim()
-                        ));
-                        out_writer.println(format!(
-                            "  {total_entries} file(s) with total transfer size {size}"
-                        ));
-                        pb.set_style(
-                            ProgressStyle::with_template(PROGRESS_STYLE)
-                                .unwrap()
-                                .with_key(
-                                    "eta",
-                                    |state: &ProgressState, w: &mut dyn std::fmt::Write| {
-                                        write!(w, "{:.1}s", state.eta().as_secs_f64()).unwrap()
-                                    },
-                                )
-                                .progress_chars("#>-"),
-                        );
-                        pb.set_length(size);
-                        pb.set_draw_target(ProgressDrawTarget::stderr());
-                    }
-                    get::Event::Receiving {
-                        hash,
-                        mut reader,
-                        name,
-                    } => {
-                        let name = name.map_or_else(|| hash.to_string(), |n| n);
-                        pb.set_message(format!("Receiving {name}..."));
-
-                        if let Some(ref outpath) = out {
-                            tokio::fs::create_dir_all(outpath)
-                                .await
-                                .context("Unable to create directory {outpath}")?;
-                            let dirpath = std::path::PathBuf::from(outpath);
-                            let filepath = dirpath.join(name);
-                            let (temp_file, dup) = tokio::task::spawn_blocking(|| {
-                                let temp_file = tempfile::Builder::new()
-                                    .prefix("sendme-tmp-")
-                                    .tempfile_in(dirpath)
-                                    .context("Failed to create temporary output file")?;
-                                let dup = temp_file.as_file().try_clone()?;
-                                Ok::<_, anyhow::Error>((temp_file, dup))
-                            })
-                            .await??;
-                            let file = tokio::fs::File::from_std(dup);
-                            let out = tokio::io::BufWriter::new(file);
-                            // wrap for progress bar
-                            let mut wrapped_out = pb.wrap_async_write(out);
-                            tokio::io::copy(&mut reader, &mut wrapped_out).await?;
-                            let filepath2 = filepath.clone();
-                            tokio::task::spawn_blocking(|| temp_file.persist(filepath2))
-                                .await?
-                                .context("Failed to write output file")?;
-                        } else {
-                            // Write to OUT_WRITER
-                            let mut stdout = tokio::io::stdout();
-                            tokio::io::copy(&mut reader, &mut stdout).await?;
-                        }
-                    }
-                    get::Event::Done(stats) => {
-                        pb.finish_and_clear();
-                        out_writer.println(format!("Done in {}", HumanDuration(stats.elapsed)));
-                    }
-                }
-            }
->>>>>>> bf86837b
         }
         Commands::Provide {
             path,
